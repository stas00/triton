﻿#include "mlir/IR/Builders.h"
#include "mlir/IR/BuiltinOps.h"
#include "mlir/IR/MLIRContext.h"
#include "mlir/IR/Verifier.h"

#include "mlir/Conversion/Passes.h"
#include "mlir/Pass/Pass.h"
#include "mlir/Pass/PassManager.h"
#include "mlir/Transforms/Passes.h"

#include "mlir/Parser/Parser.h"
#include "mlir/Support/FileUtilities.h"

#include "mlir/Dialect/ControlFlow/IR/ControlFlow.h"
#include "mlir/Dialect/ControlFlow/IR/ControlFlowOps.h"
#include "mlir/Dialect/Index/IR/IndexDialect.h"
#include "mlir/Dialect/Index/IR/IndexOps.h"
#include "mlir/Dialect/LLVMIR/LLVMDialect.h"
#include "triton/Analysis/Allocation.h"
#include "triton/Conversion/TritonGPUToLLVM/TritonGPUToLLVMPass.h"
#include "triton/Conversion/TritonToTritonGPU/TritonToTritonGPUPass.h"
#include "triton/Dialect/Triton/IR/Dialect.h"
#include "triton/Dialect/Triton/IR/Types.h"
#include "triton/Dialect/Triton/Transforms/Passes.h"
#include "triton/Dialect/TritonGPU/Transforms/Passes.h"
#include "triton/Target/LLVMIR/LLVMIRTranslation.h"
#include "triton/Target/PTX/PTXTranslation.h"
#include "triton/Tools/Sys/GetEnv.hpp"

#include "llvm/IR/LegacyPassManager.h"
#include "llvm/IR/Module.h"
#include "llvm/IR/Verifier.h"
#include "llvm/IRReader/IRReader.h"
#include "llvm/Support/FileUtilities.h"
#include "llvm/Support/raw_ostream.h"

#include "llvm/Support/SourceMgr.h"

#include <Python.h>
#include <cctype>
#include <fstream>
#include <optional>
#include <pybind11/buffer_info.h>
#include <pybind11/functional.h>
#include <pybind11/pybind11.h>
#include <pybind11/stl.h>
#include <pybind11/stl_bind.h>
#include <regex>
#include <signal.h>
#include <sstream>
#include <stdexcept>
#include <string>

namespace py = pybind11;

enum backend_t {
  HOST,
  CUDA,
  ROCM,
};

void init_triton_runtime(py::module &&m) {
  // wrap backend_t
  py::enum_<backend_t>(m, "backend")
      .value("HOST", HOST)
      .value("CUDA", CUDA)
      // .value("ROCM", ROCM)
      .export_values();
}

/*****************************************************************************/
/* Python bindings for triton::ir                                            */
/*****************************************************************************/

void init_triton_ir(py::module &&m) {
  using ret = py::return_value_policy;
  using namespace pybind11::literals;

  py::enum_<mlir::triton::CacheModifier>(m, "CACHE_MODIFIER")
      .value("NONE", mlir::triton::CacheModifier::NONE)
      .value("CA", mlir::triton::CacheModifier::CA)
      .value("CG", mlir::triton::CacheModifier::CG)
      .export_values();

  py::enum_<mlir::triton::EvictionPolicy>(m, "EVICTION_POLICY")
      .value("NORMAL", mlir::triton::EvictionPolicy::NORMAL)
      .value("EVICT_FIRST", mlir::triton::EvictionPolicy::EVICT_FIRST)
      .value("EVICT_LAST", mlir::triton::EvictionPolicy::EVICT_LAST)
      .export_values();

  py::enum_<mlir::triton::RedOp>(m, "REDUCE_OP")
      .value("ADD", mlir::triton::RedOp::ADD)
      .value("FADD", mlir::triton::RedOp::FADD)
      .value("MIN", mlir::triton::RedOp::MIN)
      .value("MAX", mlir::triton::RedOp::MAX)
      .value("UMIN", mlir::triton::RedOp::UMIN)
      .value("UMAX", mlir::triton::RedOp::UMAX)
      .value("ARGMIN", mlir::triton::RedOp::ARGMIN)
      .value("ARGMAX", mlir::triton::RedOp::ARGMAX)
      .value("ARGUMIN", mlir::triton::RedOp::ARGUMIN)
      .value("ARGUMAX", mlir::triton::RedOp::ARGUMAX)
      .value("FMIN", mlir::triton::RedOp::FMIN)
      .value("FMAX", mlir::triton::RedOp::FMAX)
      .value("ARGFMIN", mlir::triton::RedOp::ARGFMIN)
      .value("ARGFMAX", mlir::triton::RedOp::ARGFMAX)
      .value("XOR", mlir::triton::RedOp::XOR);

  py::enum_<mlir::triton::RMWOp>(m, "ATOMIC_OP")
      .value("ADD", mlir::triton::RMWOp::ADD)
      .value("FADD", mlir::triton::RMWOp::FADD)
      .value("AND", mlir::triton::RMWOp::AND)
      .value("OR", mlir::triton::RMWOp::OR)
      .value("XOR", mlir::triton::RMWOp::XOR)
      .value("XCHG", mlir::triton::RMWOp::XCHG)
      .value("MAX", mlir::triton::RMWOp::MAX)
      .value("MIN", mlir::triton::RMWOp::MIN)
      .value("UMIN", mlir::triton::RMWOp::UMIN)
      .value("UMAX", mlir::triton::RMWOp::UMAX);

  py::class_<mlir::MLIRContext>(m, "context")
      .def(py::init<>())
      .def("load_triton", [](mlir::MLIRContext &self) {
        self.getOrLoadDialect<mlir::triton::TritonDialect>();
        self.getOrLoadDialect<mlir::index::IndexDialect>();
        // we load LLVM because the frontend uses LLVM.undef for
        // some placeholders
        self.getOrLoadDialect<mlir::triton::TritonDialect>();
        self.getOrLoadDialect<mlir::LLVM::LLVMDialect>();
        self.getOrLoadDialect<mlir::gpu::GPUDialect>();
      });
  // .def(py::init([](){
  //   mlir::MLIRContext context;
  //   context.getOrLoadDialect<mlir::triton.TritonDialect>();
  //   // TODO: should we return a (raw/unique) pointer here?
  //   return context;
  // }));

  // py::class_<ir::value>(m, "value")
  //     .def("multiple_of", [](ir::value *self, int val) {
  //       if (auto *instr = dynamic_cast<ir::instruction*>(self)) {
  //         instr->set_metadata(ir::metadata::multiple_of, val);
  //       } else
  //         throw std::runtime_error("multiple_of");
  //     })
  //     .def("max_contiguous", [](ir::value *self, int val) {
  //       if (auto *instr = dynamic_cast<ir::instruction*>(self)) {
  //         instr->set_metadata(ir::metadata::max_contiguous, val);
  //       } else
  //         throw std::runtime_error("max_contiguous");
  //     })
  //     .def("set_fdiv_ieee_rounding", [](ir::value *self, bool val) {
  //       if (auto *instr = dynamic_cast<ir::binary_operator*>(self))
  //         instr->set_fdiv_ieee_rounding(val);
  //       else
  //         throw std::runtime_error("set_fdiv_ieee_rounding");
  //     })
  //     .def("ops", [](ir::value *self) {
  //       if (auto *instr = dynamic_cast<ir::instruction*>(self)) {
  //         return instr->ops();
  //       }
  //       throw std::runtime_error("cannot use ops()");
  //     })
  //     .def("replace_all_uses_with", &ir::value::replace_all_uses_with)
  //     .def("erase_from_parent", [](ir::value *self) {
  //       if (auto *instr = dynamic_cast<ir::instruction*>(self))
  //         return instr->erase_from_parent();
  //       throw std::runtime_error("cannot use erase_from_parent");
  //     })
  //     .def_property("name", &ir::value::get_name, &ir::value::set_name)
  //     .def_property_readonly("type", &ir::value::get_type);

  // // // Do we need under in TritonIR ?
  // // py::class_<ir::undef_value, ir::constant>(m, "undef")
  // //     .def("get", &ir::undef_value::get, ret::reference);

  py::class_<mlir::Type>(m, "type")
      .def("is_integer", &mlir::Type::isInteger)
      .def("is_fp16", &mlir::Type::isF16)
      .def("__str__", [](mlir::Type &self) {
        std::string str;
        llvm::raw_string_ostream os(str);
        self.print(os);
        return os.str();
      });

  py::class_<mlir::FunctionType>(m, "function_type")
      .def("param_types", [](mlir::FunctionType &self) {
        return std::vector<mlir::Type>(self.getInputs().begin(),
                                       self.getInputs().end());
      });

  py::class_<mlir::Value>(m, "value")
      .def("set_attr",
           [](mlir::Value &self, std::string &name,
              mlir::Attribute &attr) -> void {
             if (mlir::Operation *definingOp = self.getDefiningOp())
               definingOp->setAttr(name, attr);
             else {
               auto arg = self.cast<mlir::BlockArgument>();
               int id = arg.getArgNumber();
               std::string attrName = name + "_arg" + std::to_string(id);
               mlir::Block *owner = arg.getOwner();
               if (owner->isEntryBlock() &&
                   !mlir::isa<mlir::func::FuncOp>(owner->getParentOp())) {
                 owner->getParentOp()->setAttr(attrName, attr);
               }
             }
           })
      .def("get_context", &mlir::Value::getContext)
      .def("replace_all_uses_with",
           [](mlir::Value &self, mlir::Value &newValue) {
             self.replaceAllUsesWith(newValue);
           })
      .def("get_type", &mlir::Value::getType);

  py::class_<mlir::BlockArgument, mlir::Value>(m, "block_argument");

  py::class_<mlir::Region>(m, "region")
      .def("get_parent_region", &mlir::Region::getParentRegion, ret::reference)
      .def("size", [](mlir::Region &self) { return self.getBlocks().size(); })
      .def("empty", &mlir::Region::empty);

  py::class_<mlir::Block>(m, "block")
      .def("arg",
           [](mlir::Block &self, int index) -> mlir::BlockArgument {
             return self.getArgument(index);
           })
      .def("add_argument",
           [](mlir::Block &self, mlir::Type ty) {
             auto loc = mlir::UnknownLoc::get(ty.getContext());
             self.addArgument(ty, loc);
           })
      .def("get_num_arguments", &mlir::Block::getNumArguments)
      .def("dump", &mlir::Block::dump)
      .def("move_before", &mlir::Block::moveBefore)
      .def("insert_before", &mlir::Block::insertBefore)
      .def("get_parent", &mlir::Block::getParent, ret::reference)
      .def("merge_block_before",
           [](mlir::Block &self, mlir::Block &dst) {
             // ref: RewriterBase::mergeBlocks()
             if (self.getNumArguments() != 0)
               throw std::runtime_error(
                   "This block has arguments, don't merge");
             dst.getOperations().splice(dst.begin(), self.getOperations());
             self.dropAllUses();
             self.erase();
           })
      .def("replace_use_in_block_with",
           [](mlir::Block &self, mlir::Value &v, mlir::Value &newVal) {
             v.replaceUsesWithIf(newVal, [&](mlir::OpOperand &operand) {
               mlir::Operation *user = operand.getOwner();
               mlir::Block *currentBlock = user->getBlock();
               while (currentBlock) {
                 if (currentBlock == &self)
                   return true;
                 // Move up one level
                 currentBlock =
                     currentBlock->getParent()->getParentOp()->getBlock();
               }
               return false;
             });
           })
      .def("__str__",
           [](mlir::Block &self) {
             std::string str;
             llvm::raw_string_ostream os(str);
             self.print(os);
             return str;
           })
      .def("has_terminator",
           [](mlir::Block &self) {
             return !self.empty() &&
                    self.back().hasTrait<mlir::OpTrait::IsTerminator>();
           })
      .def("erase", [](mlir::Block &self) { self.erase(); });

  // using eattr = ir::attribute_kind_t;
  // py::enum_<eattr>(m, "attribute_kind")
  //     .value("readonly", eattr::readonly)
  //     .value("writeonly", eattr::writeonly)
  //     .value("noalias", eattr::noalias)
  //     .value("aligned", eattr::aligned)
  //     .value("multiple_of", eattr::multiple_of)
  //     .value("retune", eattr::retune)
  //     .value("not_implemented", eattr::not_implemented);

  py::class_<mlir::Attribute>(m, "attribute");
  py::class_<mlir::IntegerAttr, mlir::Attribute>(m, "integer_attr");
  py::class_<mlir::BoolAttr, mlir::Attribute>(m, "bool_attr");

  // Ops
  py::class_<mlir::OpState>(m, "OpState")
      .def("set_attr",
           [](mlir::OpState &self, std::string &name,
              mlir::Attribute &attr) -> void { self->setAttr(name, attr); })
      .def(
          "get_num_results",
          [](mlir::OpState &self) -> unsigned { return self->getNumResults(); })
      .def("get_result",
           [](mlir::OpState &self, unsigned idx) -> mlir::Value {
             return self->getResult(idx);
           })
      .def(
          "get_region",
          [](mlir::OpState &self, unsigned idx) -> mlir::Region & {
            return self->getRegion(idx);
          },
          ret::reference)
      .def(
          "get_body",
          [](mlir::scf::ForOp &self, unsigned idx) -> mlir::Block * {
            return self.getBody(idx);
          },
          ret::reference)
      .def("dump", [](mlir::OpState &self) { self->dump(); })
      .def("__str__",
           [](mlir::OpState &self) -> std::string {
             std::string str;
             llvm::raw_string_ostream os(str);
             self->print(os);
             return str;
           })
      .def("append_operand",
           [](mlir::OpState &self, mlir::Value &val) {
             self->insertOperands(self->getNumOperands(), val);
           })
      .def("verify", [](mlir::OpState &self) -> bool {
        return mlir::succeeded(mlir::verify(self.getOperation()));
      });
  // scf Ops
  py::class_<mlir::scf::ForOp, mlir::OpState>(m, "ForOp")
      .def("get_induction_var", &mlir::scf::ForOp::getInductionVar);

  py::class_<mlir::scf::IfOp, mlir::OpState>(m, "IfOp")
      .def("get_then_block", &mlir::scf::IfOp::thenBlock, ret::reference)
      .def("get_else_block", &mlir::scf::IfOp::elseBlock, ret::reference)
      .def("get_then_yield", &mlir::scf::IfOp::thenYield)
      .def("get_else_yield", &mlir::scf::IfOp::elseYield);
  py::class_<mlir::scf::YieldOp, mlir::OpState>(m, "YieldOp");
  py::class_<mlir::scf::WhileOp, mlir::OpState>(m, "WhileOp")
      .def("get_before", &mlir::scf::WhileOp::getBefore, ret::reference)
      .def("get_after", &mlir::scf::WhileOp::getAfter, ret::reference);
  py::class_<mlir::scf::ConditionOp, mlir::OpState>(m, "ConditionOp");

  // dynamic_attr is used to transfer ownership of the MLIR context to the
  // module
  py::class_<mlir::ModuleOp, mlir::OpState>(m, "module", py::dynamic_attr())
      .def("dump", &mlir::ModuleOp::dump)
      .def("str",
           [](mlir::ModuleOp &self) -> std::string {
             std::string str;
             llvm::raw_string_ostream os(str);
             self.print(os);
             return str;
           })
      .def("push_back",
           [](mlir::ModuleOp &self, mlir::func::FuncOp &funcOp) -> void {
             self.push_back(funcOp);
           })
      .def("has_function",
           [](mlir::ModuleOp &self, std::string &funcName) -> bool {
             if (self.lookupSymbol(funcName))
               return true;
             return false;
           })
      .def("get_function",
           [](mlir::ModuleOp &self,
              std::string &funcName) -> mlir::func::FuncOp {
             return self.lookupSymbol<mlir::func::FuncOp>(funcName);
           })
      .def("get_single_function",
           [](mlir::ModuleOp &self) -> mlir::func::FuncOp {
             llvm::SmallVector<mlir::func::FuncOp> funcs;
             self.walk([&](mlir::func::FuncOp func) { funcs.push_back(func); });
             if (funcs.size() != 1)
               throw std::runtime_error("Expected a single function");
             return funcs[0];
           });

  m.def("make_attr",
        [](const std::vector<int> &values, mlir::MLIRContext &context) {
          return mlir::DenseIntElementsAttr::get(
                     mlir::RankedTensorType::get(
                         {static_cast<int64_t>(values.size())},
                         mlir::IntegerType::get(&context, 32)),
                     values)
              .cast<mlir::Attribute>();
        });

  m.def(
      "parse_mlir_module",
      [](const std::string &inputFilename, mlir::MLIRContext &context) {
        // initialize registry
        // note: we initialize llvm for undef
        mlir::DialectRegistry registry;
        registry.insert<mlir::triton::TritonDialect,
                        mlir::triton::gpu::TritonGPUDialect,
                        mlir::math::MathDialect, mlir::arith::ArithDialect,
                        mlir::index::IndexDialect, mlir::func::FuncDialect,
                        mlir::scf::SCFDialect, mlir::cf::ControlFlowDialect>();
        context.appendDialectRegistry(registry);
        context.loadAllAvailableDialects();

        // parse module
        mlir::OwningOpRef<mlir::ModuleOp> module =
            mlir::parseSourceFile<mlir::ModuleOp>(inputFilename, &context);
        if (!module)
          throw std::runtime_error("Parse MLIR file failed.");
        // locations are incompatible with ptx < 7.5 !
        module->walk([](mlir::Operation *op) {
          op->setLoc(mlir::UnknownLoc::get(op->getContext()));
        });

        return module->clone();
      },
      ret::take_ownership);

  py::class_<mlir::func::FuncOp, mlir::OpState>(m, "function")
      // .def_property_readonly("attrs", &ir::function::attrs)
      // .def("add_attr", &ir::function::add_attr);
      .def("args",
           [](mlir::func::FuncOp &self, unsigned idx) -> mlir::BlockArgument {
             return self.getArgument(idx);
           })
      .def(
          "add_entry_block",
          [](mlir::func::FuncOp &self) -> mlir::Block * {
            return self.addEntryBlock();
          },
          ret::reference)
      .def(
          "set_arg_attr",
          [](mlir::func::FuncOp &self, int arg_no, const std::string &name,
             int val) {
            // set arg attributes "name" to value "val"
            auto attrTy = mlir::IntegerType::get(self.getContext(), 32);
            self.setArgAttr(arg_no, name, mlir::IntegerAttr::get(attrTy, val));
          },
          ret::reference)
      .def_property_readonly("type", &mlir::func::FuncOp::getFunctionType)
      .def("reset_type", &mlir::func::FuncOp::setType);

  py::class_<mlir::OpBuilder::InsertPoint>(m, "InsertPoint");

  py::class_<mlir::OpBuilder>(m, "builder", py::dynamic_attr())
      .def(py::init<mlir::MLIRContext *>())
      // // getters
      .def_property_readonly("context", &mlir::OpBuilder::getContext,
                             ret::reference)
      .def("create_module",
           [](mlir::OpBuilder &self) -> mlir::ModuleOp {
             auto loc = self.getUnknownLoc();
             return self.create<mlir::ModuleOp>(loc);
           })
      .def("ret",
           [](mlir::OpBuilder &self, std::vector<mlir::Value> &vals) -> void {
             auto loc = self.getUnknownLoc();
             self.create<mlir::func::ReturnOp>(loc, vals);
           })
      .def("call",
           [](mlir::OpBuilder &self, mlir::func::FuncOp &func,
              std::vector<mlir::Value> &args) -> mlir::OpState {
             auto loc = self.getUnknownLoc();
             return self.create<mlir::func::CallOp>(loc, func, args);
           })
      // insertion block/point
      .def("set_insertion_point_to_start",
           [](mlir::OpBuilder &self, mlir::Block &block) -> void {
             self.setInsertionPointToStart(&block);
           })
      .def("set_insertion_point_to_end",
           [](mlir::OpBuilder &self, mlir::Block &block) {
             self.setInsertionPointToEnd(&block);
           })
      .def("set_insertion_point_after",
           [](mlir::OpBuilder &self, mlir::Operation &op) {
             self.setInsertionPointAfter(&op);
           })
      .def(
          "get_insertion_block",
          [](mlir::OpBuilder &self) -> mlir::Block * {
            return self.getInsertionBlock();
          },
          ret::reference)
      .def("get_insertion_point", &mlir::OpBuilder::saveInsertionPoint)
      .def("restore_insertion_point", &mlir::OpBuilder::restoreInsertionPoint)
      // .def("set_insert_point", [](ir::builder *self,
      // std::pair<ir::basic_block*, ir::instruction*> pt) {
      //   ir::basic_block *bb = pt.first;
      //   ir::instruction *instr = pt.second;
      //   if (instr) {
      //     if (bb != instr->get_parent())
      //       throw std::runtime_error("invalid insertion point, instr not in
      //       bb");
      //     self->set_insert_point(instr);
      //   } else {
      //     assert(bb);
      //     self->set_insert_point(bb);
      //   }
      // })
      // Attr
      .def("get_bool_attr", &mlir::OpBuilder::getBoolAttr)
      .def("get_int32_attr", &mlir::OpBuilder::getI32IntegerAttr)
      // Use arith.ConstantOp to create constants
      // Constants
      .def("get_int1",
           [](mlir::OpBuilder &self, bool v) -> mlir::Value {
             auto loc = self.getUnknownLoc();
             return mlir::Value(self.create<mlir::arith::ConstantIntOp>(
                 loc, v, self.getI1Type()));
           })
      .def("get_int8",
           [](mlir::OpBuilder &self, int64_t v) -> mlir::Value {
             auto loc = self.getUnknownLoc();
             return mlir::Value(self.create<mlir::arith::ConstantIntOp>(
                 loc, v, self.getI8Type()));
           })
      .def("get_int16",
           [](mlir::OpBuilder &self, int64_t v) -> mlir::Value {
             auto loc = self.getUnknownLoc();
             return mlir::Value(self.create<mlir::arith::ConstantIntOp>(
                 loc, v, self.getI16Type()));
           })
      .def("get_int32",
           [](mlir::OpBuilder &self, int64_t v) -> mlir::Value {
             auto loc = self.getUnknownLoc();
             return mlir::Value(self.create<mlir::arith::ConstantIntOp>(
                 loc, v, self.getI32Type()));
           })
      .def("get_int64",
           [](mlir::OpBuilder &self, int64_t v) -> mlir::Value {
             auto loc = self.getUnknownLoc();
             return mlir::Value(self.create<mlir::arith::ConstantIntOp>(
                 loc, v, self.getI64Type()));
           })
      .def("get_bf16",
           [](mlir::OpBuilder &self, float v) -> mlir::Value {
             auto loc = self.getUnknownLoc();
             auto type = self.getBF16Type();
             return self.create<mlir::arith::ConstantFloatOp>(
                 loc,
                 mlir::APFloat(type.getFloatSemantics(), std::to_string(v)),
                 type);
           })
      .def("get_fp16",
           [](mlir::OpBuilder &self, float v) -> mlir::Value {
             auto loc = self.getUnknownLoc();
             return self.create<mlir::arith::ConstantOp>(
                 loc, self.getF16FloatAttr(v));
           })
      .def("get_fp32",
           [](mlir::OpBuilder &self, float v) -> mlir::Value {
             auto loc = self.getUnknownLoc();
             return self.create<mlir::arith::ConstantOp>(
                 loc, self.getF32FloatAttr(v));
           })
      .def("get_fp64",
           [](mlir::OpBuilder &self, double v) -> mlir::Value {
             auto loc = self.getUnknownLoc();
             return self.create<mlir::arith::ConstantOp>(
                 loc, self.getF64FloatAttr(v));
           })
      .def("get_null_value",
           [](mlir::OpBuilder &self, mlir::Type type) -> mlir::Value {
             auto loc = self.getUnknownLoc();
             if (auto floatTy = type.dyn_cast<mlir::FloatType>())
               return self.create<mlir::arith::ConstantFloatOp>(
                   loc, mlir::APFloat(floatTy.getFloatSemantics(), 0), floatTy);
             else if (auto intTy = type.dyn_cast<mlir::IntegerType>())
               return self.create<mlir::arith::ConstantIntOp>(loc, 0, intTy);
             else
               throw std::runtime_error("Not implemented");
           })
      .def("get_all_ones_value",
           [](mlir::OpBuilder &self, mlir::Type type) -> mlir::Value {
             auto loc = self.getUnknownLoc();
             uint64_t val = 0xFFFFFFFFFFFFFFFF;
             if (auto intTy = type.dyn_cast<mlir::IntegerType>())
               return self.create<mlir::arith::ConstantIntOp>(loc, val, intTy);
             else
               throw std::runtime_error("Not implemented");
           })

      // Types
      .def("get_void_ty",
           [](mlir::OpBuilder &self) -> mlir::Type {
             return self.getNoneType();
           })
      .def("get_int1_ty",
           [](mlir::OpBuilder &self) -> mlir::Type {
             return self.getI1Type();
           }) // or ret::copy?
      .def("get_int8_ty",
           [](mlir::OpBuilder &self) -> mlir::Type { return self.getI8Type(); })
      .def("get_int16_ty",
           [](mlir::OpBuilder &self) -> mlir::Type {
             return self.getType<mlir::IntegerType>(16);
           })
      .def(
          "get_int32_ty",
          [](mlir::OpBuilder &self) -> mlir::Type { return self.getI32Type(); })
      .def(
          "get_int64_ty",
          [](mlir::OpBuilder &self) -> mlir::Type { return self.getI64Type(); })
      .def("get_fp8e4_ty",
           [](mlir::OpBuilder &self) -> mlir::Type {
             return self.getType<mlir::Float8E4M3FNType>();
<<<<<<< HEAD
=======
           })
      .def("get_fp8e5_ty",
           [](mlir::OpBuilder &self) -> mlir::Type {
             return self.getType<mlir::Float8E5M2Type>();
>>>>>>> 2e400bb8
           })
      .def(
          "get_half_ty",
          [](mlir::OpBuilder &self) -> mlir::Type { return self.getF16Type(); })
      .def("get_bf16_ty",
           [](mlir::OpBuilder &self) -> mlir::Type {
             return self.getBF16Type();
           })
      .def(
          "get_float_ty",
          [](mlir::OpBuilder &self) -> mlir::Type { return self.getF32Type(); })
      .def(
          "get_double_ty",
          [](mlir::OpBuilder &self) -> mlir::Type { return self.getF64Type(); })
      .def("get_ptr_ty",
           [](mlir::OpBuilder &self, mlir::Type &type,
              int addrSpace) -> mlir::Type {
             return mlir::triton::PointerType::get(type, addrSpace);
           })
      .def("get_block_ty",
           [](mlir::OpBuilder &self, mlir::Type &elementType,
              std::vector<int64_t> &shape) -> mlir::Type {
             return mlir::RankedTensorType::get(shape, elementType);
           })
      .def("get_function_ty",
           [](mlir::OpBuilder &self, std::vector<mlir::Type> inTypes,
              std::vector<mlir::Type> outTypes) -> mlir::Type {
             return self.getFunctionType(inTypes, outTypes);
           })

      // Ops
      .def("get_or_insert_function",
           [](mlir::OpBuilder &self, mlir::ModuleOp &module,
              std::string &funcName, mlir::Type &funcType,
              std::string &visibility) -> mlir::func::FuncOp {
             if (mlir::Operation *funcOperation = module.lookupSymbol(funcName))
               return llvm::dyn_cast<mlir::func::FuncOp>(funcOperation);
             auto loc = self.getUnknownLoc();
             if (auto funcTy = funcType.dyn_cast<mlir::FunctionType>()) {
               llvm::SmallVector<mlir::NamedAttribute> attrs = {
                   mlir::NamedAttribute(self.getStringAttr("sym_visibility"),
                                        self.getStringAttr(visibility))};
               return self.create<mlir::func::FuncOp>(loc, funcName, funcTy,
                                                      attrs);
             }
             throw std::runtime_error("invalid function type");
           })
      .def(
          "create_block",
          [](mlir::OpBuilder &self) -> mlir::Block * {
            mlir::Region *parent = self.getBlock()->getParent();
            return self.createBlock(parent);
          },
          ret::reference)
      .def(
          "create_block_with_parent",
          [](mlir::OpBuilder &self, mlir::Region &parent,
             std::vector<mlir::Type> &argTypes) -> mlir::Block * {
            auto argLoc = self.getUnknownLoc();
            llvm::SmallVector<mlir::Location, 8> argLocs(argTypes.size(),
                                                         argLoc);
            return self.createBlock(&parent, {}, argTypes, argLocs);
          },
          ret::reference)
      .def(
          "new_block",
          [](mlir::OpBuilder &self) -> mlir::Block * {
            return new mlir::Block();
          },
          ret::reference)
      // Unstructured control flow
      .def("create_cond_branch",
           [](mlir::OpBuilder &self, mlir::Value condition,
              mlir::Block *trueDest, mlir::Block *falseDest) {
             auto loc = self.getUnknownLoc();
             self.create<mlir::cf::CondBranchOp>(loc, condition, trueDest,
                                                 falseDest);
             return;
           })
      .def("create_branch",
           [](mlir::OpBuilder &self, mlir::Block *dest,
              std::vector<mlir::Value> &args) {
             auto loc = self.getUnknownLoc();
             self.create<mlir::cf::BranchOp>(loc, dest, args);
             return;
           })
      // Structured control flow
      .def("create_for_op",
           [](mlir::OpBuilder &self, mlir::Value &lb, mlir::Value &ub,
              mlir::Value &step,
              std::vector<mlir::Value> &initArgs) -> mlir::scf::ForOp {
             auto loc = self.getUnknownLoc();
             return self.create<mlir::scf::ForOp>(loc, lb, ub, step, initArgs);
           })
      .def("create_if_op",
           [](mlir::OpBuilder &self, std::vector<mlir::Type> &retTypes,
              mlir::Value &condition, bool withElse) -> mlir::scf::IfOp {
             auto loc = self.getUnknownLoc();
             return self.create<mlir::scf::IfOp>(loc, retTypes, condition,
                                                 withElse);
           })
      .def("create_yield_op",
           [](mlir::OpBuilder &self,
              std::vector<mlir::Value> &yields) -> mlir::scf::YieldOp {
             auto loc = self.getUnknownLoc();
             return self.create<mlir::scf::YieldOp>(loc, yields);
           })
      .def("create_while_op",
           [](mlir::OpBuilder &self, std::vector<mlir::Type> &retTypes,
              std::vector<mlir::Value> &initArgs) -> mlir::scf::WhileOp {
             auto loc = self.getUnknownLoc();
             return self.create<mlir::scf::WhileOp>(loc, retTypes, initArgs);
           })
      .def("create_condition_op",
           [](mlir::OpBuilder &self, mlir::Value &cond,
              std::vector<mlir::Value> &args) -> mlir::scf::ConditionOp {
             auto loc = self.getUnknownLoc();
             return self.create<mlir::scf::ConditionOp>(loc, cond, args);
           })

      // miscellaneous
      .def("create_make_range",
           [](mlir::OpBuilder &self, int start, int end) -> mlir::Value {
             auto loc = self.getUnknownLoc();
             auto retType =
                 mlir::RankedTensorType::get({end - start}, self.getI32Type());
             return self.create<mlir::triton::MakeRangeOp>(loc, retType, start,
                                                           end);
           })

      // Cast instructions
      // Conversions for custom FP types (FP8)
      .def("create_fp_to_fp",
           [](mlir::OpBuilder &self, mlir::Value &src,
              mlir::Type &dstType) -> mlir::Value {
             auto loc = self.getUnknownLoc();
             return self.create<mlir::triton::FpToFpOp>(loc, dstType, src);
           })
      // Conversions for standard LLVM builtin types
      .def("create_bitcast",
           [](mlir::OpBuilder &self, mlir::Value &src,
              mlir::Type &dstType) -> mlir::Value {
             auto loc = self.getUnknownLoc();
             return self.create<mlir::triton::BitcastOp>(loc, dstType, src);
           })
      .def("create_si_to_fp",
           [](mlir::OpBuilder &self, mlir::Value &src,
              mlir::Type &dstType) -> mlir::Value {
             auto loc = self.getUnknownLoc();
             return self.create<mlir::arith::SIToFPOp>(loc, dstType, src);
           })
      .def("create_ui_to_fp",
           [](mlir::OpBuilder &self, mlir::Value &src,
              mlir::Type &dstType) -> mlir::Value {
             auto loc = self.getUnknownLoc();
             return self.create<mlir::arith::UIToFPOp>(loc, dstType, src);
           })
      .def("create_fp_to_si",
           [](mlir::OpBuilder &self, mlir::Value &src,
              mlir::Type &dstType) -> mlir::Value {
             auto loc = self.getUnknownLoc();
             return self.create<mlir::arith::FPToSIOp>(loc, dstType, src);
           })
      .def("create_fp_to_ui",
           [](mlir::OpBuilder &self, mlir::Value &src,
              mlir::Type &dstType) -> mlir::Value {
             auto loc = self.getUnknownLoc();
             return self.create<mlir::arith::FPToUIOp>(loc, dstType, src);
           })
      .def("create_fp_ext",
           [](mlir::OpBuilder &self, mlir::Value &src,
              mlir::Type &dstType) -> mlir::Value {
             auto loc = self.getUnknownLoc();
             return self.create<mlir::arith::ExtFOp>(loc, dstType, src);
           })
      .def("create_fp_trunc",
           [](mlir::OpBuilder &self, mlir::Value &src,
              mlir::Type &dstType) -> mlir::Value {
             auto loc = self.getUnknownLoc();
             return self.create<mlir::arith::TruncFOp>(loc, dstType, src);
           })
      .def("create_int_cast",
           [](mlir::OpBuilder &self, mlir::Value &src, mlir::Type &dstType,
              bool isSigned) -> mlir::Value {
             auto loc = self.getUnknownLoc();
             // get element type if necessary
             mlir::Type srcType = src.getType();
             auto srcTensorType = srcType.dyn_cast<mlir::RankedTensorType>();
             auto dstTensorType = dstType.dyn_cast<mlir::RankedTensorType>();
             mlir::Type srcEltType = srcType;
             mlir::Type dstEltType = dstType;
             if (dstTensorType && srcTensorType) {
               dstEltType = dstTensorType.getElementType();
               srcEltType = srcTensorType.getElementType();
             }
             unsigned srcWidth = srcEltType.getIntOrFloatBitWidth();
             unsigned dstWidth = dstEltType.getIntOrFloatBitWidth();
             if (srcWidth == dstWidth)
               return self.create<mlir::arith::BitcastOp>(loc, dstType, src);
             else if (srcWidth > dstWidth)
               return self.create<mlir::arith::TruncIOp>(loc, dstType, src);
             else if (isSigned)
               return self.create<mlir::arith::ExtSIOp>(loc, dstType, src);
             else
               return self.create<mlir::arith::ExtUIOp>(loc, dstType, src);
           })
      .def("create_to_index",
           [](mlir::OpBuilder &self, mlir::Value &input) -> mlir::Value {
             auto loc = self.getUnknownLoc();
             return self.create<mlir::arith::IndexCastOp>(
                 loc, self.getIndexType(), input);
           })
      .def("create_index_to_si",
           [](mlir::OpBuilder &self, mlir::Value &input) -> mlir::Value {
             auto loc = self.getUnknownLoc();
             return self.create<mlir::arith::IndexCastOp>(
                 loc, self.getI64Type(), input);
           })
      .def("create_fmul",
           [](mlir::OpBuilder &self, mlir::Value &lhs,
              mlir::Value &rhs) -> mlir::Value {
             auto loc = self.getUnknownLoc();
             return self.create<mlir::arith::MulFOp>(loc, lhs, rhs);
           })
      .def("create_fdiv",
           [](mlir::OpBuilder &self, mlir::Value &lhs,
              mlir::Value &rhs) -> mlir::Value {
             auto loc = self.getUnknownLoc();
             return self.create<mlir::arith::DivFOp>(loc, lhs, rhs);
           })
      .def("create_frem",
           [](mlir::OpBuilder &self, mlir::Value &lhs,
              mlir::Value &rhs) -> mlir::Value {
             auto loc = self.getUnknownLoc();
             return self.create<mlir::arith::RemFOp>(loc, lhs, rhs);
           })
      .def("create_fadd",
           [](mlir::OpBuilder &self, mlir::Value &lhs,
              mlir::Value &rhs) -> mlir::Value {
             auto loc = self.getUnknownLoc();
             return self.create<mlir::arith::AddFOp>(loc, lhs, rhs);
           })
      .def("create_fsub",
           [](mlir::OpBuilder &self, mlir::Value &lhs,
              mlir::Value &rhs) -> mlir::Value {
             auto loc = self.getUnknownLoc();
             return self.create<mlir::arith::SubFOp>(loc, lhs, rhs);
           })
      .def("create_mul",
           [](mlir::OpBuilder &self, mlir::Value &lhs,
              mlir::Value &rhs) -> mlir::Value {
             auto loc = self.getUnknownLoc();
             return self.create<mlir::arith::MulIOp>(loc, lhs, rhs);
           })
      .def("create_sdiv",
           [](mlir::OpBuilder &self, mlir::Value &lhs,
              mlir::Value &rhs) -> mlir::Value {
             auto loc = self.getUnknownLoc();
             return self.create<mlir::arith::DivSIOp>(loc, lhs, rhs);
           })
      .def("create_udiv",
           [](mlir::OpBuilder &self, mlir::Value &lhs,
              mlir::Value &rhs) -> mlir::Value {
             auto loc = self.getUnknownLoc();
             return self.create<mlir::arith::DivUIOp>(loc, lhs, rhs);
           })
      .def("create_srem",
           [](mlir::OpBuilder &self, mlir::Value &lhs,
              mlir::Value &rhs) -> mlir::Value {
             auto loc = self.getUnknownLoc();
             return self.create<mlir::arith::RemSIOp>(loc, lhs, rhs);
           })
      .def("create_urem",
           [](mlir::OpBuilder &self, mlir::Value &lhs,
              mlir::Value &rhs) -> mlir::Value {
             auto loc = self.getUnknownLoc();
             return self.create<mlir::arith::RemUIOp>(loc, lhs, rhs);
           })
      .def("create_add",
           [](mlir::OpBuilder &self, mlir::Value &lhs,
              mlir::Value &rhs) -> mlir::Value {
             auto loc = self.getUnknownLoc();
             return self.create<mlir::arith::AddIOp>(loc, lhs, rhs);
           })
      .def("create_sub",
           [](mlir::OpBuilder &self, mlir::Value &lhs,
              mlir::Value &rhs) -> mlir::Value {
             auto loc = self.getUnknownLoc();
             return mlir::Value(
                 self.create<mlir::arith::SubIOp>(loc, lhs, rhs));
           })
      .def("create_shl",
           [](mlir::OpBuilder &self, mlir::Value &lhs,
              mlir::Value &rhs) -> mlir::Value {
             auto loc = self.getUnknownLoc();
             return mlir::Value(
                 self.create<mlir::arith::ShLIOp>(loc, lhs, rhs));
           })
      .def("create_lshr",
           [](mlir::OpBuilder &self, mlir::Value &lhs,
              mlir::Value &rhs) -> mlir::Value {
             auto loc = self.getUnknownLoc();
             return mlir::Value(
                 self.create<mlir::arith::ShRUIOp>(loc, lhs, rhs));
           })
      .def("create_ashr",
           [](mlir::OpBuilder &self, mlir::Value &lhs,
              mlir::Value &rhs) -> mlir::Value {
             auto loc = self.getUnknownLoc();
             return mlir::Value(
                 self.create<mlir::arith::ShRSIOp>(loc, lhs, rhs));
           })
      // AddPtr (similar to GEP)
      .def("create_addptr",
           [](mlir::OpBuilder &self, mlir::Value &ptr,
              mlir::Value &offset) -> mlir::Value {
             auto loc = self.getUnknownLoc();
             return self.create<mlir::triton::AddPtrOp>(loc, ptr.getType(), ptr,
                                                        offset);
           })
      // Comparison (int)
      .def("create_icmpSLE",
           [](mlir::OpBuilder &self, mlir::Value &lhs,
              mlir::Value &rhs) -> mlir::Value {
             auto loc = self.getUnknownLoc();
             return self.create<mlir::arith::CmpIOp>(
                 loc, mlir::arith::CmpIPredicate::sle, lhs, rhs);
           })
      .def("create_icmpSLT",
           [](mlir::OpBuilder &self, mlir::Value &lhs,
              mlir::Value &rhs) -> mlir::Value {
             auto loc = self.getUnknownLoc();
             return self.create<mlir::arith::CmpIOp>(
                 loc, mlir::arith::CmpIPredicate::slt, lhs, rhs);
           })
      .def("create_icmpSGE",
           [](mlir::OpBuilder &self, mlir::Value &lhs,
              mlir::Value &rhs) -> mlir::Value {
             auto loc = self.getUnknownLoc();
             return self.create<mlir::arith::CmpIOp>(
                 loc, mlir::arith::CmpIPredicate::sge, lhs, rhs);
           })
      .def("create_icmpSGT",
           [](mlir::OpBuilder &self, mlir::Value &lhs,
              mlir::Value &rhs) -> mlir::Value {
             auto loc = self.getUnknownLoc();
             return self.create<mlir::arith::CmpIOp>(
                 loc, mlir::arith::CmpIPredicate::sgt, lhs, rhs);
           })
      .def("create_icmpULE",
           [](mlir::OpBuilder &self, mlir::Value &lhs,
              mlir::Value &rhs) -> mlir::Value {
             auto loc = self.getUnknownLoc();
             return self.create<mlir::arith::CmpIOp>(
                 loc, mlir::arith::CmpIPredicate::ule, lhs, rhs);
           })
      .def("create_icmpULT",
           [](mlir::OpBuilder &self, mlir::Value &lhs,
              mlir::Value &rhs) -> mlir::Value {
             auto loc = self.getUnknownLoc();
             return self.create<mlir::arith::CmpIOp>(
                 loc, mlir::arith::CmpIPredicate::ult, lhs, rhs);
           })
      .def("create_icmpUGE",
           [](mlir::OpBuilder &self, mlir::Value &lhs,
              mlir::Value &rhs) -> mlir::Value {
             auto loc = self.getUnknownLoc();
             return self.create<mlir::arith::CmpIOp>(
                 loc, mlir::arith::CmpIPredicate::uge, lhs, rhs);
           })
      .def("create_icmpUGT",
           [](mlir::OpBuilder &self, mlir::Value &lhs,
              mlir::Value &rhs) -> mlir::Value {
             auto loc = self.getUnknownLoc();
             return self.create<mlir::arith::CmpIOp>(
                 loc, mlir::arith::CmpIPredicate::ugt, lhs, rhs);
           })
      .def("create_icmpEQ",
           [](mlir::OpBuilder &self, mlir::Value &lhs,
              mlir::Value &rhs) -> mlir::Value {
             auto loc = self.getUnknownLoc();
             return self.create<mlir::arith::CmpIOp>(
                 loc, mlir::arith::CmpIPredicate::eq, lhs, rhs);
           })
      .def("create_icmpNE",
           [](mlir::OpBuilder &self, mlir::Value &lhs,
              mlir::Value &rhs) -> mlir::Value {
             auto loc = self.getUnknownLoc();
             return self.create<mlir::arith::CmpIOp>(
                 loc, mlir::arith::CmpIPredicate::ne, lhs, rhs);
           })
      // Comparison (float)
      .def("create_fcmpOLT",
           [](mlir::OpBuilder &self, mlir::Value &lhs,
              mlir::Value &rhs) -> mlir::Value {
             auto loc = self.getUnknownLoc();
             return self.create<mlir::arith::CmpFOp>(
                 loc, mlir::arith::CmpFPredicate::OLT, lhs, rhs);
           })
      .def("create_fcmpOGT",
           [](mlir::OpBuilder &self, mlir::Value &lhs,
              mlir::Value &rhs) -> mlir::Value {
             auto loc = self.getUnknownLoc();
             return self.create<mlir::arith::CmpFOp>(
                 loc, mlir::arith::CmpFPredicate::OGT, lhs, rhs);
           })
      .def("create_fcmpOLE",
           [](mlir::OpBuilder &self, mlir::Value &lhs,
              mlir::Value &rhs) -> mlir::Value {
             auto loc = self.getUnknownLoc();
             return self.create<mlir::arith::CmpFOp>(
                 loc, mlir::arith::CmpFPredicate::OLE, lhs, rhs);
           })
      .def("create_fcmpOGE",
           [](mlir::OpBuilder &self, mlir::Value &lhs,
              mlir::Value &rhs) -> mlir::Value {
             auto loc = self.getUnknownLoc();
             return self.create<mlir::arith::CmpFOp>(
                 loc, mlir::arith::CmpFPredicate::OGE, lhs, rhs);
           })
      .def("create_fcmpOEQ",
           [](mlir::OpBuilder &self, mlir::Value &lhs,
              mlir::Value &rhs) -> mlir::Value {
             auto loc = self.getUnknownLoc();
             return self.create<mlir::arith::CmpFOp>(
                 loc, mlir::arith::CmpFPredicate::OEQ, lhs, rhs);
           })
      .def("create_fcmpONE",
           [](mlir::OpBuilder &self, mlir::Value &lhs,
              mlir::Value &rhs) -> mlir::Value {
             auto loc = self.getUnknownLoc();
             return self.create<mlir::arith::CmpFOp>(
                 loc, mlir::arith::CmpFPredicate::ONE, lhs, rhs);
           })
      .def("create_fcmpULT",
           [](mlir::OpBuilder &self, mlir::Value &lhs,
              mlir::Value &rhs) -> mlir::Value {
             auto loc = self.getUnknownLoc();
             return self.create<mlir::arith::CmpFOp>(
                 loc, mlir::arith::CmpFPredicate::ULT, lhs, rhs);
           })
      .def("create_fcmpUGT",
           [](mlir::OpBuilder &self, mlir::Value &lhs,
              mlir::Value &rhs) -> mlir::Value {
             auto loc = self.getUnknownLoc();
             return self.create<mlir::arith::CmpFOp>(
                 loc, mlir::arith::CmpFPredicate::UGT, lhs, rhs);
           })
      .def("create_fcmpULE",
           [](mlir::OpBuilder &self, mlir::Value &lhs,
              mlir::Value &rhs) -> mlir::Value {
             auto loc = self.getUnknownLoc();
             return self.create<mlir::arith::CmpFOp>(
                 loc, mlir::arith::CmpFPredicate::ULE, lhs, rhs);
           })
      .def("create_fcmpUGE",
           [](mlir::OpBuilder &self, mlir::Value &lhs,
              mlir::Value &rhs) -> mlir::Value {
             auto loc = self.getUnknownLoc();
             return self.create<mlir::arith::CmpFOp>(
                 loc, mlir::arith::CmpFPredicate::UGE, lhs, rhs);
           })
      .def("create_fcmpUEQ",
           [](mlir::OpBuilder &self, mlir::Value &lhs,
              mlir::Value &rhs) -> mlir::Value {
             auto loc = self.getUnknownLoc();
             return self.create<mlir::arith::CmpFOp>(
                 loc, mlir::arith::CmpFPredicate::UEQ, lhs, rhs);
           })
      .def("create_fcmpUNE",
           [](mlir::OpBuilder &self, mlir::Value &lhs,
              mlir::Value &rhs) -> mlir::Value {
             auto loc = self.getUnknownLoc();
             return self.create<mlir::arith::CmpFOp>(
                 loc, mlir::arith::CmpFPredicate::UNE, lhs, rhs);
           })
      // // Logical
      .def("create_and",
           [](mlir::OpBuilder &self, mlir::Value &lhs,
              mlir::Value &rhs) -> mlir::Value {
             auto loc = self.getUnknownLoc();
             return self.create<mlir::arith::AndIOp>(loc, lhs, rhs);
           })
      .def("create_xor",
           [](mlir::OpBuilder &self, mlir::Value &lhs,
              mlir::Value &rhs) -> mlir::Value {
             auto loc = self.getUnknownLoc();
             return self.create<mlir::arith::XOrIOp>(loc, lhs, rhs);
           })
      .def("create_or",
           [](mlir::OpBuilder &self, mlir::Value &lhs,
              mlir::Value &rhs) -> mlir::Value {
             auto loc = self.getUnknownLoc();
             return self.create<mlir::arith::OrIOp>(loc, lhs, rhs);
           })
      // Input/Output
      .def("create_load",
           [](mlir::OpBuilder &self, mlir::Value &ptrs,
              mlir::triton::CacheModifier cacheModifier,
              mlir::triton::EvictionPolicy evictionPolicy,
              bool isVolatile) -> mlir::Value {
             auto loc = self.getUnknownLoc();
             return self.create<mlir::triton::LoadOp>(
                 loc, ptrs, cacheModifier, evictionPolicy, isVolatile);
           })
      .def("create_store",
           [](mlir::OpBuilder &self, mlir::Value &ptrs, mlir::Value &value,
              mlir::triton::CacheModifier cacheModifier,
              mlir::triton::EvictionPolicy evictionPolicy) -> void {
             auto loc = self.getUnknownLoc();
             self.create<mlir::triton::StoreOp>(loc, ptrs, value, cacheModifier,
                                                evictionPolicy);
           })
      .def("create_masked_load",
           [](mlir::OpBuilder &self, mlir::Value &ptrs, mlir::Value &mask,
              std::optional<mlir::Value> &other,
              mlir::triton::CacheModifier cacheModifier,
              mlir::triton::EvictionPolicy evictionPolicy,
              bool isVolatile) -> mlir::Value {
             auto loc = self.getUnknownLoc();
             return self.create<mlir::triton::LoadOp>(
                 loc, ptrs, mask, other.value_or(mlir::Value()), cacheModifier,
                 evictionPolicy, isVolatile);
           })
      .def("create_masked_store",
           [](mlir::OpBuilder &self, mlir::Value &ptrs, mlir::Value &val,
              mlir::Value &mask, mlir::triton::CacheModifier cacheModifier,
              mlir::triton::EvictionPolicy evictionPolicy) -> void {
             auto loc = self.getUnknownLoc();
             self.create<mlir::triton::StoreOp>(loc, ptrs, val, mask,
                                                cacheModifier, evictionPolicy);
           })
      .def("create_view",
           [](mlir::OpBuilder &self, mlir::Value &arg,
              std::vector<int64_t> &shape) -> mlir::Value {
             auto loc = self.getUnknownLoc();
             auto argType = arg.getType()
                                .dyn_cast<mlir::RankedTensorType>()
                                .getElementType();
             return self.create<mlir::triton::ViewOp>(
                 loc, mlir::RankedTensorType::get(shape, argType), arg);
           })
      .def(
          "create_expand_dims",
          [](mlir::OpBuilder &self, mlir::Value &arg, int axis) -> mlir::Value {
            auto loc = self.getUnknownLoc();
            auto argType = arg.getType().dyn_cast<mlir::RankedTensorType>();
            auto argEltType = argType.getElementType();
            std::vector<int64_t> retShape = argType.getShape();
            retShape.insert(retShape.begin() + axis, 1);
            return self.create<mlir::triton::ExpandDimsOp>(
                loc, mlir::RankedTensorType::get(retShape, argEltType), arg,
                axis);
          })
      .def("create_cat",
           [](mlir::OpBuilder &self, mlir::Value &lhs,
              mlir::Value &rhs) -> mlir::Value {
             auto loc = self.getUnknownLoc();
             auto lhsType = lhs.getType().dyn_cast<mlir::RankedTensorType>();
             auto rhsType = rhs.getType().dyn_cast<mlir::RankedTensorType>();
             if (!(lhsType.getShape().size() == 1 &&
                   rhsType.getShape().size() == 1))
               throw std::runtime_error(
                   "shape not supported by cat. Expecting rank-1 inputs");
             std::vector<int64_t> shape{lhsType.getShape()[0] +
                                        rhsType.getShape()[0]};
             return self.create<mlir::triton::CatOp>(
                 loc,
                 mlir::RankedTensorType::get(shape, lhsType.getElementType()),
                 lhs, rhs);
           })
      .def("create_trans",
           [](mlir::OpBuilder &self, mlir::Value &arg) -> mlir::Value {
             auto loc = self.getUnknownLoc();
             auto argType = arg.getType().dyn_cast<mlir::RankedTensorType>();
             auto argEltType = argType.getElementType();
             std::vector<int64_t> retShape = argType.getShape();
             std::reverse(retShape.begin(), retShape.end());
             return self.create<mlir::triton::TransOp>(
                 loc, mlir::RankedTensorType::get(retShape, argEltType), arg);
           })
      .def("create_broadcast",
           [](mlir::OpBuilder &self, mlir::Value &arg,
              std::vector<int64_t> &shape) -> mlir::Value {
             auto loc = self.getUnknownLoc();
             if (auto argType =
                     arg.getType().dyn_cast<mlir::RankedTensorType>())
               return self.createOrFold<mlir::triton::BroadcastOp>(
                   loc,
                   mlir::RankedTensorType::get(shape, argType.getElementType()),
                   arg);
             throw std::runtime_error(
                 "arg is not of RankedTensorType, use create_splat");
           })
      .def("create_splat",
           [](mlir::OpBuilder &self, mlir::Value &arg,
              std::vector<int64_t> &shape) -> mlir::Value {
             auto loc = self.getUnknownLoc();
             auto argType = arg.getType();
             auto ret = self.createOrFold<mlir::triton::SplatOp>(
                 loc, mlir::RankedTensorType::get(shape, argType), arg);
             return ret;
           })
      // // atomic
      .def("create_atomic_cas",
           [](mlir::OpBuilder &self, mlir::Value &ptr, mlir::Value &cmp,
              mlir::Value &val) -> mlir::Value {
             auto loc = self.getUnknownLoc();
             mlir::Type dstType;
             if (auto srcTensorType =
                     ptr.getType().dyn_cast<mlir::RankedTensorType>()) {
               mlir::Type dstElemType = srcTensorType.getElementType()
                                            .cast<mlir::triton::PointerType>()
                                            .getPointeeType();
               dstType = mlir::RankedTensorType::get(srcTensorType.getShape(),
                                                     dstElemType);
             } else {
               auto ptrType = mlir::getElementTypeOrSelf(ptr)
                                  .cast<mlir::triton::PointerType>();
               dstType = ptrType.getPointeeType();
             }
             return self.create<mlir::triton::AtomicCASOp>(loc, dstType, ptr,
                                                           cmp, val);
           })
      .def("create_atomic_rmw",
           [](mlir::OpBuilder &self, mlir::triton::RMWOp rmwOp,
              mlir::Value &ptr, mlir::Value &val,
              mlir::Value &mask) -> mlir::Value {
             auto loc = self.getUnknownLoc();
             mlir::Type dstType;
             if (auto srcTensorType =
                     ptr.getType().dyn_cast<mlir::RankedTensorType>()) {
               mlir::Type dstElemType = srcTensorType.getElementType()
                                            .cast<mlir::triton::PointerType>()
                                            .getPointeeType();
               dstType = mlir::RankedTensorType::get(srcTensorType.getShape(),
                                                     dstElemType);
             } else {
               auto ptrType = mlir::getElementTypeOrSelf(ptr)
                                  .cast<mlir::triton::PointerType>();
               dstType = ptrType.getPointeeType();
             }
             return self.create<mlir::triton::AtomicRMWOp>(loc, dstType, rmwOp,
                                                           ptr, val, mask);
           })
      // External
      .def("create_external_elementwise",
           [](mlir::OpBuilder &self, const std::string &libName,
              const std::string &libPath, const std::string &symbol,
              std::vector<mlir::Value> &argList,
              mlir::Type retType) -> mlir::Value {
             auto loc = self.getUnknownLoc();
             return self.create<mlir::triton::ExtElemwiseOp>(
                 loc, retType, argList, libName, libPath, symbol);
           })
      // Built-in instruction
      .def("create_get_program_id",
           [](mlir::OpBuilder &self, int axis) -> mlir::Value {
             auto loc = self.getUnknownLoc();
             return self.create<mlir::triton::GetProgramIdOp>(
                 loc, self.getI32Type(), self.getI32IntegerAttr(axis));
           })
      .def("create_get_num_programs",
           [](mlir::OpBuilder &self, int axis) -> mlir::Value {
             auto loc = self.getUnknownLoc();
             return self.create<mlir::triton::GetNumProgramsOp>(
                 loc, self.getI32Type(), self.getI32IntegerAttr(axis));
           })
      .def("create_dot",
           [](mlir::OpBuilder &self, mlir::Value &a, mlir::Value &b,
              mlir::Value &c, bool allowTF32) -> mlir::Value {
             auto loc = self.getUnknownLoc();
             return self.create<mlir::triton::DotOp>(loc, c.getType(), a, b, c,
                                                     allowTF32);
           })
      .def("create_exp",
           [](mlir::OpBuilder &self, mlir::Value &val) -> mlir::Value {
             auto loc = self.getUnknownLoc();
             return self.create<mlir::math::ExpOp>(loc, val);
           })
      .def("create_cos",
           [](mlir::OpBuilder &self, mlir::Value &val) -> mlir::Value {
             auto loc = self.getUnknownLoc();
             return self.create<mlir::math::CosOp>(loc, val);
           })
      .def("create_sin",
           [](mlir::OpBuilder &self, mlir::Value &val) -> mlir::Value {
             auto loc = self.getUnknownLoc();
             return self.create<mlir::math::SinOp>(loc, val);
           })
      .def("create_log",
           [](mlir::OpBuilder &self, mlir::Value &val) -> mlir::Value {
             auto loc = self.getUnknownLoc();
             return self.create<mlir::math::LogOp>(loc, val);
           })
      .def("create_sqrt",
           [](mlir::OpBuilder &self, mlir::Value &val) -> mlir::Value {
             auto loc = self.getUnknownLoc();
             return self.create<mlir::math::SqrtOp>(loc, val);
           })
      .def("create_reduce",
           [](mlir::OpBuilder &self, mlir::Value &operand,
              mlir::triton::RedOp redOp, int axis) -> mlir::Value {
             auto loc = self.getUnknownLoc();
             auto inputTensorType =
                 operand.getType().dyn_cast<mlir::RankedTensorType>();
             std::vector<int64_t> shape = inputTensorType.getShape();
             shape.erase(shape.begin() + axis);
             bool withIndex = mlir::triton::ReduceOp::withIndex(redOp);
             mlir::Type resType = withIndex ? self.getI32Type()
                                            : inputTensorType.getElementType();
             if (!shape.empty()) {
               resType = mlir::RankedTensorType::get(shape, resType);
             }
             return self.create<mlir::triton::ReduceOp>(loc, resType, redOp,
                                                        operand, axis);
           })
      .def("create_ptr_to_int",
           [](mlir::OpBuilder &self, mlir::Value &val,
              mlir::Type &type) -> mlir::Value {
             auto loc = self.getUnknownLoc();
             return self.create<mlir::triton::PtrToIntOp>(loc, type, val);
           })
      .def("create_int_to_ptr",
           [](mlir::OpBuilder &self, mlir::Value &val,
              mlir::Type &type) -> mlir::Value {
             auto loc = self.getUnknownLoc();
             return self.create<mlir::triton::IntToPtrOp>(loc, type, val);
           })
      .def("create_select",
           [](mlir::OpBuilder &self, mlir::Value &condition,
              mlir::Value &trueValue, mlir::Value &falseValue) -> mlir::Value {
             auto loc = self.getUnknownLoc();
             return self.create<mlir::arith::SelectOp>(loc, condition,
                                                       trueValue, falseValue);
           })
      .def("create_print",
           [](mlir::OpBuilder &self, const std::string &prefix,
              const std::vector<mlir::Value> &values) -> void {
             auto loc = self.getUnknownLoc();
             self.create<mlir::triton::PrintOp>(
                 loc,
                 mlir::StringAttr::get(self.getContext(),
                                       llvm::StringRef(prefix)),
                 values);
           })
      .def("create_assert",
           [](mlir::OpBuilder &self, mlir::Value &condition,
              const std::string &message, const std::string &fileName,
              const std::string &funcName, unsigned lineNo) -> void {
             auto loc = self.getUnknownLoc();
             auto messageAttr = mlir::StringAttr::get(self.getContext(),
                                                      llvm::StringRef(message));
             auto fileNameAttr = mlir::StringAttr::get(
                 self.getContext(), llvm::StringRef(fileName));
             auto funcNameAttr = mlir::StringAttr::get(
                 self.getContext(), llvm::StringRef(funcName));
             auto lineNoAttr = self.getI32IntegerAttr(lineNo);
             self.create<mlir::triton::AssertOp>(loc, condition, messageAttr,
                                                 fileNameAttr, funcNameAttr,
                                                 lineNoAttr);
           })
      // Undef
      .def("create_undef",
           [](mlir::OpBuilder &self, mlir::Type &type) -> mlir::Value {
             auto loc = self.getUnknownLoc();
             return self.create<::mlir::LLVM::UndefOp>(loc, type);
           })
      // Force GPU barrier
      .def("create_barrier", [](mlir::OpBuilder &self) {
        auto loc = self.getUnknownLoc();
        self.create<mlir::gpu::BarrierOp>(loc);
      });

  py::class_<mlir::PassManager>(m, "pass_manager")
      .def(py::init<mlir::MLIRContext *>())
      .def("enable_debug",
           [](mlir::PassManager &self) {
             auto printingFlags = mlir::OpPrintingFlags();
             printingFlags.elideLargeElementsAttrs(16);
             self.enableIRPrinting(
                 /*shouldPrintBeforePass=*/nullptr,
                 /*shouldPrintAfterPass=*/
                 [](mlir::Pass *pass, mlir::Operation *) {
                   return ::triton::tools::getBoolEnv("MLIR_ENABLE_DUMP");
                 },
                 /*printModuleScope=*/false,
                 /*printAfterOnlyOnChange=*/true,
                 /*printAfterOnlyOnFailure*/ false, llvm::dbgs(),
                 printingFlags);
           })
      .def("run",
           [](mlir::PassManager &self, mlir::ModuleOp &mod) {
             // TODO: maybe dump module to file and print error for better
             // diagnostics
             if (mlir::failed(self.run(mod.getOperation())))
               throw std::runtime_error("PassManager::run failed");
           })
      .def(
          "add_sccp_pass",
          [](mlir::PassManager &self) { self.addPass(mlir::createSCCPPass()); })
      .def("add_tritongpu_coalesce_pass",
           [](mlir::PassManager &self) {
             self.addPass(mlir::createTritonGPUCoalescePass());
           })
      .def("add_symbol_dce_pass",
           [](mlir::PassManager &self) {
             self.addPass(mlir::createSymbolDCEPass());
           })
      .def("add_inliner_pass",
           [](mlir::PassManager &self) {
             self.addPass(mlir::createInlinerPass());
           })
      .def("add_canonicalizer_pass",
           [](mlir::PassManager &self) {
             self.addPass(mlir::createCanonicalizerPass());
           })
      .def("add_cse_pass",
           [](mlir::PassManager &self) { self.addPass(mlir::createCSEPass()); })
      .def("add_licm_pass",
           [](mlir::PassManager &self) {
             self.addPass(mlir::createLoopInvariantCodeMotionPass());
           })
      .def("add_triton_combine_pass",
           [](mlir::PassManager &self) {
             self.addPass(mlir::triton::createCombineOpsPass());
           })
      .def("add_convert_triton_to_tritongpu_pass",
           [](mlir::PassManager &self, int numWarps) {
             self.addPass(
                 mlir::triton::createConvertTritonToTritonGPUPass(numWarps));
           })
      .def("add_tritongpu_pipeline_pass",
           [](mlir::PassManager &self, int numStages) {
             self.addPass(mlir::createTritonGPUPipelinePass(numStages));
           })
      .def("add_tritongpu_prefetch_pass",
           [](mlir::PassManager &self) {
             self.addPass(mlir::createTritonGPUPrefetchPass());
           })
      .def("add_tritongpu_accelerate_matmul_pass",
           [](mlir::PassManager &self, int computeCapability) {
             self.addPass(
                 mlir::createTritonGPUAccelerateMatmulPass(computeCapability));
           })
      .def("add_tritongpu_optimize_dot_operands_pass",
           [](mlir::PassManager &self) {
             self.addPass(mlir::createTritonGPUOptimizeDotOperandsPass());
           })
      .def("add_tritongpu_remove_layout_conversions_pass",
           [](mlir::PassManager &self) {
             self.addPass(mlir::createTritonGPURemoveLayoutConversionsPass());
           })
      .def("add_tritongpu_update_mma_for_volta_pass",
           [](mlir::PassManager &self) {
             self.addPass(mlir::createTritonGPUUpdateMmaForVoltaPass());
           })
      .def("add_tritongpu_reorder_instructions_pass",
           [](mlir::PassManager &self) {
             self.addPass(mlir::createTritonGPUReorderInstructionsPass());
           })
      .def("add_tritongpu_decompose_conversions_pass",
           [](mlir::PassManager &self) {
             self.addPass(mlir::createTritonGPUDecomposeConversionsPass());
           })
      .def("add_triton_gpu_to_llvm",
           [](mlir::PassManager &self) {
             self.addPass(mlir::triton::createConvertTritonGPUToLLVMPass());
           })
      .def("add_scf_to_cfg", [](mlir::PassManager &self) {
        self.addPass(mlir::createConvertSCFToCFPass());
      });
}

void init_triton_translation(py::module &m) {
  using ret = py::return_value_policy;

  m.def("get_shared_memory_size", [](mlir::ModuleOp mod) {
    auto shared = mod->getAttrOfType<mlir::IntegerAttr>("triton_gpu.shared");
    return shared.getInt();
  });

  m.def(
      "translate_triton_gpu_to_llvmir",
      [](mlir::ModuleOp op, int computeCapability) {
        py::gil_scoped_release allow_threads;
        llvm::LLVMContext llvmContext;
        auto llvmModule = ::mlir::triton::translateTritonGPUToLLVMIR(
            &llvmContext, op, computeCapability);
        if (!llvmModule)
          llvm::report_fatal_error("Failed to translate TritonGPU to LLVM IR.");

        std::string str;
        llvm::raw_string_ostream os(str);
        llvmModule->print(os, nullptr);
        os.flush();
        return str;
      },
      ret::take_ownership);

  m.def(
      "translate_llvmir_to_ptx",
      [](const std::string llvmIR, int capability, int version) -> std::string {
        py::gil_scoped_release allow_threads;
        // create LLVM module from C++
        llvm::LLVMContext context;
        std::unique_ptr<llvm::MemoryBuffer> buffer =
            llvm::MemoryBuffer::getMemBuffer(llvmIR.c_str());
        llvm::SMDiagnostic error;
        std::unique_ptr<llvm::Module> module =
            llvm::parseIR(buffer->getMemBufferRef(), error, context);
        if (!module) {
          llvm::report_fatal_error(
              "failed to parse IR: " + error.getMessage() +
              "lineno: " + std::to_string(error.getLineNo()));
        }

        // translate module to PTX
        auto ptxCode =
            triton::translateLLVMIRToPTX(*module, capability, version);
        return ptxCode;
      },
      ret::take_ownership);

  m.def("compile_ptx_to_cubin",
        [](const std::string &ptxCode, const std::string &ptxasPath,
           int capability) -> py::object {
          py::gil_scoped_release allow_threads;

          // compile ptx with ptxas
          llvm::SmallString<64> fsrc;
          llvm::SmallString<64> flog;
          llvm::sys::fs::createTemporaryFile("compile-ptx-src", "", fsrc);
          llvm::sys::fs::createTemporaryFile("compile-ptx-log", "", flog);
          std::string fbin = std::string(fsrc) + ".o";
          llvm::FileRemover logRemover(flog);
          llvm::FileRemover binRemover(fbin);
          const char *_fsrc = fsrc.c_str();
          const char *_flog = flog.c_str();
          const char *_fbin = fbin.c_str();
          std::ofstream ofs(_fsrc);
          ofs << ptxCode << std::endl;
          ofs.close();
          std::string cmd;
          int err;
          cmd = ptxasPath + " -v --gpu-name=sm_" + std::to_string(capability) +
                (capability == 90 ? "a " : " ") + _fsrc + " -o " + _fsrc +
                ".o 2> " + _flog;

          err = system(cmd.c_str());
          if (err != 0) {
            err >>= 8;
            std::ifstream _log(_flog);
            std::string log(std::istreambuf_iterator<char>(_log), {});
            if (err == 255) {
              throw std::runtime_error("Internal Triton PTX codegen error: \n" +
                                       log);
            } else if (err == 128 + SIGSEGV) {
              throw std::runtime_error("Please run `ptxas " + fsrc.str().str() +
                                       "` to confirm that this is a "
                                       "bug in `ptxas`\n" +
                                       log);
            } else {
              throw std::runtime_error("`ptxas` failed with error code " +
                                       std::to_string(err) + ": \n" + log);
            }
            return {};
          } else {
            llvm::FileRemover srcRemover(fsrc);
            std::ifstream _cubin(_fbin, std::ios::binary);
            std::string cubin(std::istreambuf_iterator<char>(_cubin), {});
            _cubin.close();
            py::bytes bytes(cubin);
            return std::move(bytes);
          }
        });

  m.def("add_external_libs",
        [](mlir::ModuleOp &op, const std::vector<std::string> &names,
           const std::vector<std::string> &paths) {
          ::mlir::triton::addExternalLibs(op, names, paths);
        });
}

void init_triton(py::module &m) {
  py::module subm = m.def_submodule("triton");
  // init_triton_codegen(subm.def_submodule("code_gen"));
  init_triton_runtime(subm.def_submodule("runtime"));
  init_triton_ir(subm.def_submodule("ir"));
  init_triton_translation(subm);
}<|MERGE_RESOLUTION|>--- conflicted
+++ resolved
@@ -605,13 +605,10 @@
       .def("get_fp8e4_ty",
            [](mlir::OpBuilder &self) -> mlir::Type {
              return self.getType<mlir::Float8E4M3FNType>();
-<<<<<<< HEAD
-=======
            })
       .def("get_fp8e5_ty",
            [](mlir::OpBuilder &self) -> mlir::Type {
              return self.getType<mlir::Float8E5M2Type>();
->>>>>>> 2e400bb8
            })
       .def(
           "get_half_ty",
